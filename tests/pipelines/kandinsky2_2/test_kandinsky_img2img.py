--- conflicted
+++ resolved
@@ -272,10 +272,7 @@
             "kandinsky-community/kandinsky-2-2-decoder", torch_dtype=torch.float16
         )
         pipeline.enable_model_cpu_offload()
-<<<<<<< HEAD
-
-=======
->>>>>>> e4f8dca9
+
         pipeline.set_progress_bar_config(disable=None)
 
         generator = torch.Generator(device="cpu").manual_seed(0)
